--- conflicted
+++ resolved
@@ -266,11 +266,6 @@
       mutex_(options.use_adaptive_mutex),
       shutting_down_(nullptr),
       bg_cv_(&mutex_),
-<<<<<<< HEAD
-=======
-      mem_(new MemTable(internal_comparator_, options_)),
-      imm_(options_.min_write_buffer_number_to_merge),
->>>>>>> 3c0dcf0e
       logfile_number_(0),
       tmp_batch_(),
       bg_compaction_scheduled_(0),
@@ -3362,15 +3357,9 @@
       }
       RecordTick(options_.statistics.get(),
                  STALL_MEMTABLE_COMPACTION_MICROS, stall);
-<<<<<<< HEAD
-      stall_memtable_compaction_ += stall;
-      stall_memtable_compaction_count_++;
-    } else if (default_cfd_->current()->NumLevelFiles(0) >=
-=======
       internal_stats_.RecordWriteStall(InternalStats::MEMTABLE_COMPACTION,
                                        stall);
-    } else if (versions_->current()->NumLevelFiles(0) >=
->>>>>>> 3c0dcf0e
+    } else if (default_cfd_->current()->NumLevelFiles(0) >=
                options_.level0_stop_writes_trigger) {
       // There are too many level-0 files.
       DelayLoggingAndReset();
@@ -3497,300 +3486,9 @@
                          const Slice& property, std::string* value) {
   value->clear();
   MutexLock l(&mutex_);
-<<<<<<< HEAD
-  Version* current = default_cfd_->current();
-  Slice in = property;
-  Slice prefix("rocksdb.");
-  if (!in.starts_with(prefix)) return false;
-  in.remove_prefix(prefix.size());
-
-  if (in.starts_with("num-files-at-level")) {
-    in.remove_prefix(strlen("num-files-at-level"));
-    uint64_t level;
-    bool ok = ConsumeDecimalNumber(&in, &level) && in.empty();
-    if (!ok || (int)level >= NumberLevels()) {
-      return false;
-    } else {
-      char buf[100];
-      snprintf(buf, sizeof(buf), "%d",
-               current->NumLevelFiles(static_cast<int>(level)));
-      *value = buf;
-      return true;
-    }
-  } else if (in == "levelstats") {
-    char buf[1000];
-    snprintf(buf, sizeof(buf),
-             "Level Files Size(MB)\n"
-             "--------------------\n");
-    value->append(buf);
-
-    for (int level = 0; level < NumberLevels(); level++) {
-      snprintf(buf, sizeof(buf),
-               "%3d %8d %8.0f\n",
-               level,
-               current->NumLevelFiles(level),
-               current->NumLevelBytes(level) / 1048576.0);
-      value->append(buf);
-    }
-    return true;
-
-  } else if (in == "stats") {
-    char buf[1000];
-
-    uint64_t wal_bytes = 0;
-    uint64_t wal_synced = 0;
-    uint64_t user_bytes_written = 0;
-    uint64_t write_other = 0;
-    uint64_t write_self = 0;
-    uint64_t write_with_wal = 0;
-    uint64_t total_bytes_written = 0;
-    uint64_t total_bytes_read = 0;
-    uint64_t micros_up = env_->NowMicros() - started_at_;
-    // Add "+1" to make sure seconds_up is > 0 and avoid NaN later
-    double seconds_up = (micros_up + 1) / 1000000.0;
-    uint64_t total_slowdown = 0;
-    uint64_t total_slowdown_count = 0;
-    uint64_t interval_bytes_written = 0;
-    uint64_t interval_bytes_read = 0;
-    uint64_t interval_bytes_new = 0;
-    double   interval_seconds_up = 0;
-
-    Statistics* s = options_.statistics.get();
-    if (s) {
-      wal_bytes = s->getTickerCount(WAL_FILE_BYTES);
-      wal_synced = s->getTickerCount(WAL_FILE_SYNCED);
-      user_bytes_written = s->getTickerCount(BYTES_WRITTEN);
-      write_other = s->getTickerCount(WRITE_DONE_BY_OTHER);
-      write_self = s->getTickerCount(WRITE_DONE_BY_SELF);
-      write_with_wal = s->getTickerCount(WRITE_WITH_WAL);
-    }
-
-    // Pardon the long line but I think it is easier to read this way.
-    snprintf(buf, sizeof(buf),
-             "                               Compactions\n"
-             "Level  Files Size(MB) Score Time(sec)  Read(MB) Write(MB)    Rn(MB)  Rnp1(MB)  Wnew(MB) RW-Amplify Read(MB/s) Write(MB/s)      Rn     Rnp1     Wnp1     NewW    Count   msComp   msStall  Ln-stall Stall-cnt\n"
-             "------------------------------------------------------------------------------------------------------------------------------------------------------------------------------------------------------------\n"
-             );
-    value->append(buf);
-    for (int level = 0; level < current->NumberLevels(); level++) {
-      int files = current->NumLevelFiles(level);
-      if (stats_[level].micros > 0 || files > 0) {
-        int64_t bytes_read = stats_[level].bytes_readn +
-                             stats_[level].bytes_readnp1;
-        int64_t bytes_new = stats_[level].bytes_written -
-                            stats_[level].bytes_readnp1;
-        double amplify = (stats_[level].bytes_readn == 0)
-            ? 0.0
-            : (stats_[level].bytes_written +
-               stats_[level].bytes_readnp1 +
-               stats_[level].bytes_readn) /
-                (double) stats_[level].bytes_readn;
-
-        total_bytes_read += bytes_read;
-        total_bytes_written += stats_[level].bytes_written;
-
-        uint64_t stalls = level == 0 ?
-            (stall_level0_slowdown_count_ +
-             stall_level0_num_files_count_ +
-             stall_memtable_compaction_count_) :
-            stall_leveln_slowdown_count_[level];
-
-        double stall_us = level == 0 ?
-            (stall_level0_slowdown_ +
-             stall_level0_num_files_ +
-             stall_memtable_compaction_) :
-            stall_leveln_slowdown_[level];
-
-        snprintf(
-            buf, sizeof(buf),
-            "%3d %8d %8.0f %5.1f %9.0f %9.0f %9.0f %9.0f %9.0f %9.0f %10.1f %9.1f %11.1f %8d %8d %8d %8d %8d %8d %9.1f %9.1f %9lu\n",
-            level,
-            files,
-            current->NumLevelBytes(level) / 1048576.0,
-            current->NumLevelBytes(level) /
-                versions_->MaxBytesForLevel(level),
-            stats_[level].micros / 1e6,
-            bytes_read / 1048576.0,
-            stats_[level].bytes_written / 1048576.0,
-            stats_[level].bytes_readn / 1048576.0,
-            stats_[level].bytes_readnp1 / 1048576.0,
-            bytes_new / 1048576.0,
-            amplify,
-            // +1 to avoid division by 0
-            (bytes_read / 1048576.0) / ((stats_[level].micros+1) / 1000000.0),
-            (stats_[level].bytes_written / 1048576.0) /
-                ((stats_[level].micros+1) / 1000000.0),
-            stats_[level].files_in_leveln,
-            stats_[level].files_in_levelnp1,
-            stats_[level].files_out_levelnp1,
-            stats_[level].files_out_levelnp1 - stats_[level].files_in_levelnp1,
-            stats_[level].count,
-            (int) ((double) stats_[level].micros /
-                   1000.0 /
-                   (stats_[level].count + 1)),
-            (double) stall_us / 1000.0 / (stalls + 1),
-            stall_us / 1000000.0,
-            (unsigned long) stalls);
-
-        total_slowdown += stall_leveln_slowdown_[level];
-        total_slowdown_count += stall_leveln_slowdown_count_[level];
-        value->append(buf);
-      }
-    }
-
-    interval_bytes_new = user_bytes_written - last_stats_.ingest_bytes_;
-    interval_bytes_read = total_bytes_read - last_stats_.compaction_bytes_read_;
-    interval_bytes_written =
-        total_bytes_written - last_stats_.compaction_bytes_written_;
-    interval_seconds_up = seconds_up - last_stats_.seconds_up_;
-
-    snprintf(buf, sizeof(buf), "Uptime(secs): %.1f total, %.1f interval\n",
-             seconds_up, interval_seconds_up);
-    value->append(buf);
-
-    snprintf(buf, sizeof(buf),
-             "Writes cumulative: %llu total, %llu batches, "
-             "%.1f per batch, %.2f ingest GB\n",
-             (unsigned long long) (write_other + write_self),
-             (unsigned long long) write_self,
-             (write_other + write_self) / (double) (write_self + 1),
-             user_bytes_written / (1048576.0 * 1024));
-    value->append(buf);
-
-    snprintf(buf, sizeof(buf),
-             "WAL cumulative: %llu WAL writes, %llu WAL syncs, "
-             "%.2f writes per sync, %.2f GB written\n",
-             (unsigned long long) write_with_wal,
-             (unsigned long long ) wal_synced,
-             write_with_wal / (double) (wal_synced + 1),
-             wal_bytes / (1048576.0 * 1024));
-    value->append(buf);
-
-    snprintf(buf, sizeof(buf),
-             "Compaction IO cumulative (GB): "
-             "%.2f new, %.2f read, %.2f write, %.2f read+write\n",
-             user_bytes_written / (1048576.0 * 1024),
-             total_bytes_read / (1048576.0 * 1024),
-             total_bytes_written / (1048576.0 * 1024),
-             (total_bytes_read + total_bytes_written) / (1048576.0 * 1024));
-    value->append(buf);
-
-    snprintf(buf, sizeof(buf),
-             "Compaction IO cumulative (MB/sec): "
-             "%.1f new, %.1f read, %.1f write, %.1f read+write\n",
-             user_bytes_written / 1048576.0 / seconds_up,
-             total_bytes_read / 1048576.0 / seconds_up,
-             total_bytes_written / 1048576.0 / seconds_up,
-             (total_bytes_read + total_bytes_written) / 1048576.0 / seconds_up);
-    value->append(buf);
-
-    // +1 to avoid divide by 0 and NaN
-    snprintf(buf, sizeof(buf),
-             "Amplification cumulative: %.1f write, %.1f compaction\n",
-             (double) (total_bytes_written + wal_bytes)
-                 / (user_bytes_written + 1),
-             (double) (total_bytes_written + total_bytes_read + wal_bytes)
-                 / (user_bytes_written + 1));
-    value->append(buf);
-
-    uint64_t interval_write_other = write_other - last_stats_.write_other_;
-    uint64_t interval_write_self = write_self - last_stats_.write_self_;
-
-    snprintf(buf, sizeof(buf),
-             "Writes interval: %llu total, %llu batches, "
-             "%.1f per batch, %.1f ingest MB\n",
-             (unsigned long long) (interval_write_other + interval_write_self),
-             (unsigned long long) interval_write_self,
-             (double) (interval_write_other + interval_write_self)
-                 / (interval_write_self + 1),
-             (user_bytes_written - last_stats_.ingest_bytes_) /  1048576.0);
-    value->append(buf);
-
-    uint64_t interval_write_with_wal =
-        write_with_wal - last_stats_.write_with_wal_;
-
-    uint64_t interval_wal_synced = wal_synced - last_stats_.wal_synced_;
-    uint64_t interval_wal_bytes = wal_bytes - last_stats_.wal_bytes_;
-
-    snprintf(buf, sizeof(buf),
-             "WAL interval: %llu WAL writes, %llu WAL syncs, "
-             "%.2f writes per sync, %.2f MB written\n",
-             (unsigned long long) interval_write_with_wal,
-             (unsigned long long ) interval_wal_synced,
-             interval_write_with_wal / (double) (interval_wal_synced + 1),
-             interval_wal_bytes / (1048576.0 * 1024));
-    value->append(buf);
-
-    snprintf(buf, sizeof(buf),
-             "Compaction IO interval (MB): "
-             "%.2f new, %.2f read, %.2f write, %.2f read+write\n",
-             interval_bytes_new / 1048576.0,
-             interval_bytes_read/ 1048576.0,
-             interval_bytes_written / 1048576.0,
-             (interval_bytes_read + interval_bytes_written) / 1048576.0);
-    value->append(buf);
-
-    snprintf(buf, sizeof(buf),
-             "Compaction IO interval (MB/sec): "
-             "%.1f new, %.1f read, %.1f write, %.1f read+write\n",
-             interval_bytes_new / 1048576.0 / interval_seconds_up,
-             interval_bytes_read / 1048576.0 / interval_seconds_up,
-             interval_bytes_written / 1048576.0 / interval_seconds_up,
-             (interval_bytes_read + interval_bytes_written)
-                 / 1048576.0 / interval_seconds_up);
-    value->append(buf);
-
-    // +1 to avoid divide by 0 and NaN
-    snprintf(buf, sizeof(buf),
-             "Amplification interval: %.1f write, %.1f compaction\n",
-             (double) (interval_bytes_written + wal_bytes)
-                 / (interval_bytes_new + 1),
-             (double) (interval_bytes_written + interval_bytes_read + wal_bytes)
-                 / (interval_bytes_new + 1));
-    value->append(buf);
-
-    snprintf(buf, sizeof(buf),
-            "Stalls(secs): %.3f level0_slowdown, %.3f level0_numfiles, "
-            "%.3f memtable_compaction, %.3f leveln_slowdown\n",
-            stall_level0_slowdown_ / 1000000.0,
-            stall_level0_num_files_ / 1000000.0,
-            stall_memtable_compaction_ / 1000000.0,
-            total_slowdown / 1000000.0);
-    value->append(buf);
-
-    snprintf(buf, sizeof(buf),
-            "Stalls(count): %lu level0_slowdown, %lu level0_numfiles, "
-            "%lu memtable_compaction, %lu leveln_slowdown\n",
-            (unsigned long) stall_level0_slowdown_count_,
-            (unsigned long) stall_level0_num_files_count_,
-            (unsigned long) stall_memtable_compaction_count_,
-            (unsigned long) total_slowdown_count);
-    value->append(buf);
-
-    last_stats_.compaction_bytes_read_ = total_bytes_read;
-    last_stats_.compaction_bytes_written_ = total_bytes_written;
-    last_stats_.ingest_bytes_ = user_bytes_written;
-    last_stats_.seconds_up_ = seconds_up;
-    last_stats_.wal_bytes_ = wal_bytes;
-    last_stats_.wal_synced_ = wal_synced;
-    last_stats_.write_with_wal_ = write_with_wal;
-    last_stats_.write_other_ = write_other;
-    last_stats_.write_self_ = write_self;
-
-    return true;
-  } else if (in == "sstables") {
-    *value = default_cfd_->current()->DebugString();
-    return true;
-  } else if (in == "num-immutable-mem-table") {
-    *value = std::to_string(default_cfd_->imm()->size());
-    return true;
-  }
-
-  return false;
-=======
   return internal_stats_.GetProperty(property, value, versions_.get(),
-                                     imm_.size());
->>>>>>> 3c0dcf0e
+                                     default_cfd_->current(),
+                                     default_cfd_->imm()->size());
 }
 
 void DBImpl::GetApproximateSizes(const ColumnFamilyHandle& column_family,
